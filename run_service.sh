--- conflicted
+++ resolved
@@ -424,12 +424,12 @@
 set -e  # Exit script on first error
 
 # Initialize repo and version variables
-# This is a tested version that works well.
-# Feel free to replace this with a different version of the repo, but be careful as there might be breaking changes
 org_name="valory-xyz"
 directory="trader"
 service_repo=https://github.com/$org_name/$directory.git
-service_version="v0.6.6"
+# This is a tested version that works well.
+# Feel free to replace this with a different version of the repo, but be careful as there might be breaking changes
+service_version="v0.9.6"
 
 echo ""
 echo "---------------"
@@ -542,14 +542,6 @@
 echo ""
 
 # clone repo
-<<<<<<< HEAD
-=======
-directory="trader"
-# This is a tested version that works well.
-# Feel free to replace this with a different version of the repo, but be careful as there might be breaking changes
-service_version="v0.9.6"
-service_repo=https://github.com/valory-xyz/$directory.git
->>>>>>> de8fb582
 if [ -d $directory ]
 then
     echo "Detected an existing $directory directory. Using this one..."
