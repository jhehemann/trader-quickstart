--- conflicted
+++ resolved
@@ -429,11 +429,7 @@
 directory="trader"
 # This is a tested version that works well.
 # Feel free to replace this with a different version of the repo, but be careful as there might be breaking changes
-<<<<<<< HEAD
-service_version="feat/staking"
-=======
 service_version="v0.8.1"
->>>>>>> fe9190ca
 service_repo=https://github.com/valory-xyz/$directory.git
 if [ -d $directory ]
 then
